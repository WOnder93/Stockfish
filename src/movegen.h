/*
  Stockfish, a UCI chess playing engine derived from Glaurung 2.1
  Copyright (C) 2004-2008 Tord Romstad (Glaurung author)
  Copyright (C) 2008 Marco Costalba

  Stockfish is free software: you can redistribute it and/or modify
  it under the terms of the GNU General Public License as published by
  the Free Software Foundation, either version 3 of the License, or
  (at your option) any later version.
  
  Stockfish is distributed in the hope that it will be useful,
  but WITHOUT ANY WARRANTY; without even the implied warranty of
  MERCHANTABILITY or FITNESS FOR A PARTICULAR PURPOSE.  See the
  GNU General Public License for more details.
  
  You should have received a copy of the GNU General Public License
  along with this program.  If not, see <http://www.gnu.org/licenses/>.
*/


#if !defined(MOVEGEN_H_INCLUDED)
#define MOVEGEN_H_INCLUDED

////
//// Includes
////

#include "position.h"


////
//// Prototypes
////

extern int generate_captures(const Position &pos, MoveStack *mlist);
extern int generate_noncaptures(const Position &pos, MoveStack *mlist);
extern int generate_checks(const Position &pos, MoveStack *mlist, Bitboard dc);
extern int generate_evasions(const Position &pos, MoveStack *mlist);
extern int generate_legal_moves(const Position &pos, MoveStack *mlist);
<<<<<<< HEAD
extern bool move_is_legal(const Position &pos, const Move m, Bitboard pinned);
=======
extern Move generate_move_if_legal(const Position &pos, Move m, Bitboard pinned);
>>>>>>> d3600c39

#endif // !defined(MOVEGEN_H_INCLUDED)<|MERGE_RESOLUTION|>--- conflicted
+++ resolved
@@ -7,12 +7,12 @@
   it under the terms of the GNU General Public License as published by
   the Free Software Foundation, either version 3 of the License, or
   (at your option) any later version.
-  
+
   Stockfish is distributed in the hope that it will be useful,
   but WITHOUT ANY WARRANTY; without even the implied warranty of
   MERCHANTABILITY or FITNESS FOR A PARTICULAR PURPOSE.  See the
   GNU General Public License for more details.
-  
+
   You should have received a copy of the GNU General Public License
   along with this program.  If not, see <http://www.gnu.org/licenses/>.
 */
@@ -37,10 +37,7 @@
 extern int generate_checks(const Position &pos, MoveStack *mlist, Bitboard dc);
 extern int generate_evasions(const Position &pos, MoveStack *mlist);
 extern int generate_legal_moves(const Position &pos, MoveStack *mlist);
-<<<<<<< HEAD
 extern bool move_is_legal(const Position &pos, const Move m, Bitboard pinned);
-=======
-extern Move generate_move_if_legal(const Position &pos, Move m, Bitboard pinned);
->>>>>>> d3600c39
+
 
 #endif // !defined(MOVEGEN_H_INCLUDED)